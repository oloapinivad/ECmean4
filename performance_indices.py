#!/usr/bin/env python3
# -*- coding: utf-8 -*-
'''
 python3 version of ECmean performance indices tool
 Using a reference file from yaml and cdo bindings

 @author Paolo Davini (p.davini@isac.cnr.it), 2022
 @author Jost von Hardenberg (jost.hardenberg@polito.it), 2022
'''

import sys
import os
import re
import argparse
from pathlib import Path
import logging
import copy
from time import time
from multiprocessing import Process, Manager
import numpy as np
from tabulate import tabulate
from ecmean import var_is_there, load_yaml, make_input_filename, \
                      get_levels, units_extra_definition, units_are_integrals, \
                      units_converter, directions_match, chunks, \
                      Diagnostic, getinifiles, getdomain
from cdopipe import CdoPipe


def worker(cdopin, piclim, face, diag, field_3d, varstat, varlist):
    """Main parallel diagnostic worker"""

    cdop = copy.copy(cdopin)  # Create a new local instance

    for var in varlist:

        if 'derived' in face['variables'][var].keys():
            cmd = face['variables'][var]['derived']
            dervars = re.findall("[a-zA-Z]+", cmd)
        else:
            dervars = [var]

        # check if required variables are there: use interface file
        # check into first file, and load also model variable units
        infile = make_input_filename(var, dervars, diag.year1, diag.year1, face, diag)
        isavail, varunit = var_is_there(infile, var, face['variables'])

        # if var is not available, store a NaN for the table
        if not isavail:
            varstat[var] = float('NaN')
        else:
            # unit conversion: from original data to data required by PI
            # using metpy avoid the definition of operations inside the dataset
            # use offset and factor separately (e.g. will not work with Fahrenait)
            # now in functions.py
            logging.debug(var)
            logging.debug(varunit + ' ---> ' + piclim[var]['units'])
            # adjust integrated quantities
            new_units = units_are_integrals(varunit, piclim[var])

            # unit conversion
            offset, factor = units_converter(new_units, piclim[var]['units'])

            # sign adjustment (for heat fluxes)
            factor = factor * directions_match(face['variables'][var], piclim[var])
            logging.debug('Offset %f, Factor %f', offset, factor)

            # extract info from pi_climatology.yml
            # reference dataset and reference varname
            # as well as years when available
            dataref = piclim[var]['dataset']
            dataname = piclim[var]['dataname']
            datayear1 = piclim[var].get('year1', 'nan')
            datayear2 = piclim[var].get('year2', 'nan')

            # get files for climatology
            if diag.climatology == 'RK08': 
                clim = str(diag.RESCLMDIR / f'climate_{dataref}_{dataname}.nc')
                vvvv = str(diag.RESCLMDIR / f'variance_{dataref}_{dataname}.nc')
            elif diag.climatology == 'EC22': 
                clim =  str(diag.RESCLMDIR / f'climate_{dataname}_{dataref}_{diag.resolution}_{datayear1}-{datayear2}.nc')
                vvvv =  str(diag.RESCLMDIR / f'variance_{dataname}_{dataref}_{diag.resolution}_{datayear1}-{datayear2}.nc')

            # create a file list using bash wildcards
            infile = make_input_filename(var, dervars, diag.years_joined, '????', face, diag)

            # Start fresh pipe
            # This leaves the input file undefined for now. It can be set later with
            # cdop.set_infile(infile) or by specifying input=infile cdop.execute
            cdop.start()

            # set input file
            cdop.set_infile(infile)

            # check if var is derived
            # if this is the case, get the derived expression and select
            # the set of variables you need
            # otherwise, use only select (this avoid loop)
            # WARNING: it may scale badly with high-resolution centennial runs
            if 'derived' in face['variables'][var].keys():
                cmd = face['variables'][var]['derived']
#                dervars = (",".join(re.findall("[a-zA-Z]+", cmd)))
                cdop.selectname(",".join(dervars))
                cdop.expr(var, cmd)
            else:
                cdop.selectname(var)

            # fix grids and set domain making use component key from interface file
            domain = getdomain(var, face)
            cdop.fixgrid(domain=domain)
            cdop.timmean()

            # use convert() of cdopipe class to convert units
            cdop.convert(offset, factor)

            # temporarily using remapbil instead of remapcon due to NEMO grid missing corner
            # outfile = cdop.execute('remapbil', diag.resolution)
            if getdomain(var, face) in 'atm':
                outfile = cdop.execute('remap', diag.resolution, cdop.ATMWEIGHTS)
            elif getdomain(var, face) in 'oce' + 'ice':
                outfile = cdop.execute('remap', diag.resolution, cdop.OCEWEIGHTS)

            # special treatment which includes vertical interpolation
            if var in field_3d:

                # extract the vertical levels from the file
                format_vlevels = get_levels(clim)

                cdop.chain(f'intlevelx,{format_vlevels}')
                cdop.zonmean()
                # cdop.invertlat()
                cdop.sub(clim)
                cdop.sqr()
                cdop.div(vvvv)
                cdop.chain('vertmean -genlevelbounds,zbot=0,ztop=100000')

            else:
                # cdop.invertlat()
                cdop.sub(clim)
                cdop.sqr()
                cdop.div(vvvv)
                # apply same mask as in climatology
                cdop.mask(piclim[var]['mask'])

            # execute command
            x = np.squeeze(cdop.execute('fldmean', input=outfile,
                                        returnCdf=True).variables[var])

            # store the PI
            varstat[var] = float(x)
            if diag.fverb:
                print('PI for ', var, varstat[var])


def main(args):
    """Main performance indices calculation"""

    assert sys.version_info >= (3, 7)

    # config file (looks for it in the same dir as the .py program file
    INDIR = Path(os.path.dirname(os.path.abspath(__file__)))
    cfg = load_yaml(INDIR / 'config.yml')

    # Setup all common variables, directories from arguments and config files
    diag = Diagnostic(args, cfg)

    # Create missing folders
    os.makedirs(diag.TABDIR, exist_ok=True)

    # Init CdoPipe object to use in the following
    cdop = CdoPipe(debug=diag.debug)

    # loading the var-to-file interface
    face = load_yaml(INDIR / Path('interfaces', f'interface_{diag.interface}.yml'))

    # load the climatology reference data
    piclim = load_yaml(diag.CLMDIR / f'pi_climatology_{diag.climatology}.yml')

    # new bunch of functions to set grids, create correction command, masks and areas
    comp = face['model']['component']  # Get component for each domain
    atminifile, ocegridfile, oceareafile = getinifiles(face, diag)
    cdop.set_gridfixes(atminifile, ocegridfile, oceareafile, comp['atm'], comp['oce'])
<<<<<<< HEAD
    cdop.make_atm_masks(atminifile, extra=f'-remapbil,{diag.resolution}')
=======
    cdop.make_atm_masks(comp['atm'], atminifile, extra=f'-remapcon2,{diag.resolution}')
>>>>>>> 1d64f633

    # create interpolation weights
    cdop.make_atm_remap_weights(atminifile, 'remapbil', diag.resolution)
    cdop.make_oce_remap_weights(ocegridfile, 'remapbil', diag.resolution)

    # add missing unit definitions
    units_extra_definition()

    # defines the two varlist
    field_2d = cfg['PI']['2d_vars']['field']
    field_3d = cfg['PI']['3d_vars']['field']
    field_oce = cfg['PI']['oce_vars']['field']
    field_ice = cfg['PI']['ice_vars']['field']
    field_all = field_2d + field_3d + field_oce + field_ice


    # trick to avoid the loop on years
    # define required years with a {year1,year2} and then use cdo select feature
    # years_list = [str(element) for element in range(diag.year1, diag.year2+1)]
    # diag.years_joined = ','.join(years_list)
    # special treatment to exploit bash wild cards on multiple years
    # if len(years_list) > 1:
    #    diag.years_joined = '{' + diag.years_joined + '}'

    # We now use a list
    diag.years_joined = list(range(diag.year1, diag.year2+1))

    # main loop: manager is required for shared variables
    mgr = Manager()

    # dictionaries are shared, so they have to be passed as functions
    varstat = mgr.dict()
    processes = []
    tic = time()

    # loop on the variables, create the parallel process
    for varlist in chunks(field_all, diag.numproc):
        p = Process(target=worker,
                    args=(cdop, piclim, face, diag, field_3d, varstat, varlist))
        p.start()
        processes.append(p)

    # wait for the processes to finish
    for proc in processes:
        proc.join()

    toc = time()
    # evaluate tic-toc time  of execution
    if diag.fverb:
        print('Done in {:.4f} seconds'.format(toc-tic))

    # define options for the output table
    head = ['Var', 'PI', 'Domain', 'Dataset', 'CMIP3', 'Ratio to CMIP3']
    global_table = []

    # loop on the variables
    for var in field_all:
        out_sequence = [var, varstat[var], piclim[var]['mask'], piclim[var]
                        ['dataset'], piclim[var]['cmip3'], varstat[var]/float(piclim[var]['cmip3'])]
        global_table.append(out_sequence)

    # nice loop on dictionary to get the partial and total pi
    partial_pi = np.mean([varstat[k] for k in field_2d + field_3d])
    total_pi = np.mean([varstat[k] for k in field_2d + field_3d + field_oce + field_ice])

    # write the file  with tabulate: cool python feature
<<<<<<< HEAD
    tablefile = diag.TABDIR / f'PI4_{diag.climatology}_{diag.expname}_{diag.year1}_{diag.year2}.txt'
=======
    tablefile = diag.TABDIR / f'PI4_RK08_{diag.expname}_{diag.modelname}_{diag.ensemble}_{diag.year1}_{diag.year2}.txt'
>>>>>>> 1d64f633
    if diag.fverb:
        print(tablefile)
    with open(tablefile, 'w', encoding='utf-8') as f:
        f.write(tabulate(global_table, headers=head, tablefmt='orgtbl'))
        f.write('\n\nPartial PI (atm only) is   : ' + str(partial_pi))
        f.write('\nTotal Performance Index is : ' + str(total_pi))

    # Make sure al temp files have been removed
    cdop.cdo.cleanTempDir()


if __name__ == '__main__':

    # arguments
    parser = argparse.ArgumentParser(
        description='ECmean Performance Indices for EC-Earth4')
    parser.add_argument('exp', metavar='EXP', type=str, help='experiment ID')
    parser.add_argument('year1', metavar='Y1', type=int, help='starting year')
    parser.add_argument('year2', metavar='Y2', type=int, help='final year')
    parser.add_argument('-s', '--silent', action='store_true',
                        help='do not print anything to std output')
    parser.add_argument('-v', '--loglevel', type=str, default='ERROR',
                        help='define the level of logging. default: error')
    parser.add_argument('-j', dest="numproc", type=int, default=1,
                        help='number of processors to use')
    parser.add_argument('-m', '--model', type=str, default='',
                        help='model name')
<<<<<<< HEAD
    parser.add_argument('-c', '--climatology', type=str, default='RK08',
                        help='climatology to be compared. default: RK08')
=======
    parser.add_argument('-e', '--ensemble', type=str, default='r1i1p1f1',
                        help='variant label (ripf number for cmor)')
    parser.add_argument('-d', '--debug', action='store_true',
                        help='activate cdo debugging')
>>>>>>> 1d64f633
    args = parser.parse_args()

    # log level with logging
    # currently basic definition trought the text
    loglevel = args.loglevel.upper()
    numeric_level = getattr(logging, loglevel.upper(), None)
    if not isinstance(numeric_level, int):
        raise ValueError('Invalid log level: %s' % loglevel)
    logging.basicConfig(level=numeric_level)

    main(args)<|MERGE_RESOLUTION|>--- conflicted
+++ resolved
@@ -179,11 +179,7 @@
     comp = face['model']['component']  # Get component for each domain
     atminifile, ocegridfile, oceareafile = getinifiles(face, diag)
     cdop.set_gridfixes(atminifile, ocegridfile, oceareafile, comp['atm'], comp['oce'])
-<<<<<<< HEAD
-    cdop.make_atm_masks(atminifile, extra=f'-remapbil,{diag.resolution}')
-=======
-    cdop.make_atm_masks(comp['atm'], atminifile, extra=f'-remapcon2,{diag.resolution}')
->>>>>>> 1d64f633
+    cdop.make_atm_masks(comp['atm'], atminifile, extra=f'-remapbil,{diag.resolution}')
 
     # create interpolation weights
     cdop.make_atm_remap_weights(atminifile, 'remapbil', diag.resolution)
@@ -250,11 +246,7 @@
     total_pi = np.mean([varstat[k] for k in field_2d + field_3d + field_oce + field_ice])
 
     # write the file  with tabulate: cool python feature
-<<<<<<< HEAD
-    tablefile = diag.TABDIR / f'PI4_{diag.climatology}_{diag.expname}_{diag.year1}_{diag.year2}.txt'
-=======
-    tablefile = diag.TABDIR / f'PI4_RK08_{diag.expname}_{diag.modelname}_{diag.ensemble}_{diag.year1}_{diag.year2}.txt'
->>>>>>> 1d64f633
+    tablefile = diag.TABDIR / f'PI4_{diag.climatology}_{diag.expname}_{diag.modelname}_{diag.ensemble}_{diag.year1}_{diag.year2}.txt'
     if diag.fverb:
         print(tablefile)
     with open(tablefile, 'w', encoding='utf-8') as f:
@@ -282,15 +274,13 @@
                         help='number of processors to use')
     parser.add_argument('-m', '--model', type=str, default='',
                         help='model name')
-<<<<<<< HEAD
     parser.add_argument('-c', '--climatology', type=str, default='RK08',
                         help='climatology to be compared. default: RK08')
-=======
+
     parser.add_argument('-e', '--ensemble', type=str, default='r1i1p1f1',
                         help='variant label (ripf number for cmor)')
     parser.add_argument('-d', '--debug', action='store_true',
                         help='activate cdo debugging')
->>>>>>> 1d64f633
     args = parser.parse_args()
 
     # log level with logging
