# This workflow will install Python dependencies using Conda, run tests and lint with a single version of Python
# For more information see: https://autobencoder.com/2020-08-24-conda-actions/

name: Conda PyTest

on:
  push:
    branches: [ main ]
  pull_request:
    branches: [ main ]

permissions:
  contents: read

jobs:
  build:
    runs-on: ubuntu-latest
    defaults:
      run:
        shell: bash -el {0}

    steps:
    - uses: actions/checkout@v3
<<<<<<< HEAD
    - uses: conda-incubator/setup-miniconda@v2
=======
    - name: Set up Python 3.9
      uses: actions/setup-python@v4
>>>>>>> f197b997
      with:
        activate-environment: anaconda-client-env
        python-version: 3.9
        environment-file: environment.yml
        auto-activate-base: false
    - name: Install dependencies
      run: |
        conda env update --file environment.yml --name base
    - name: Lint with flake8
      run: |
        conda install flake8
        # stop the build if there are Python syntax errors or undefined names
        flake8 . --count --select=E9,F63,F7,F82 --show-source --statistics
        # exit-zero treats all errors as warnings. The GitHub editor is 127 chars wide
        flake8 . --count --exit-zero --max-complexity=10 --max-line-length=127 --statistics
    - name: Test with pytest
      run: |
         conda install pytest
         python -m pytest<|MERGE_RESOLUTION|>--- conflicted
+++ resolved
@@ -21,12 +21,7 @@
 
     steps:
     - uses: actions/checkout@v3
-<<<<<<< HEAD
     - uses: conda-incubator/setup-miniconda@v2
-=======
-    - name: Set up Python 3.9
-      uses: actions/setup-python@v4
->>>>>>> f197b997
       with:
         activate-environment: anaconda-client-env
         python-version: 3.9
