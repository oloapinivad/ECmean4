#!/usr/bin/env python3
'''
Shared functions for ECmean4
'''
import re
import os.path
import sys
import yaml
import numpy as np
from cdo import Cdo
from metpy.units import units
import logging

cdo = Cdo()


def get_levels(infile):
    """Extract vertical levels from file,
       including Pa conversion"""

    # extract the vertical levels from the file
    vlevels = cdo.showlevel(input=infile)

    # perform multiple string manipulation to produce a Pa list of levels
    v0 = ''.join(vlevels).split()
    v1 = [int(x) for x in v0]

    # if the grid is hPa, move to Pa (there might be a better solution)
    if np.max(v1) < 10000:
        v1 = [x * 100 for x in v1]

    # format for CDO, converting to string
    return ' '.join(str(x) for x in v1).replace(' ', ',')


def is_number(s):
    """Check if input is a float type"""
    try:
        float(s)
        return True
    except ValueError:
        return False


def vars_are_there(infile, var_needed, reference):
    """Check if a list of variables is available in the input file.
       Make sure all requested vars are available (use first year)
       first find all needed variables (including those needed for derived ones)
       added extra if to check if file exists"""

    # if file exists, check which variables are inside
    isavail = {}
    isunit = {}
    if os.path.isfile(infile) : 

        # extract units from attributes: messy string manipulation to get it
        #units_avail_list = re.findall('"([^"]*)"', ",".join(cdo.showattribute('*@units', input=infile)[1::2]))
        units_avail_list = cdo.showattribute('*@units', input=infile)
        
        # extract variables
        var_avail_list = [v.split()[1] for v in cdo.pardes(input=infile)]

        # create a dictionary, taking care when units are missing
        # not really pythonic, need to be improved
        var_avail = {} 
        for u in units_avail_list : 
            if u.replace(':','') in var_avail_list : 
                ind = units_avail_list.index(u)
                if 'units' in units_avail_list[ind+1] : 
                    found_unit = re.findall('"([^"]*)"', units_avail_list[ind+1])[0]
                else : 
                    found_unit = ''
                var_avail[u.replace(':','')] = found_unit

        # loop on vars
        for v in var_needed:
            isavail[v] = True
            
            d = reference[v].get('derived')
            # if variable is derived, extract required vars
            if d:
                var_req = re.split('[*+-]', d)
                
                # check of unit is specified in the interface file
                u = reference[v].get('units')
                if u : 
                    isunit[v] = u
                else :
                    logging.warning(v +  ' is a derived var, assuming unit as the first of its term')
                    isunit[v] = var_avail[var_req[0]]

                # remove numbers
                for x in var_req:
                    if is_number(x):
                        var_req.remove(x)
            else:
                var_req = [v]
                isunit[v] = var_avail[v]

            # check if required varialbes are in model output
            for x in var_req:
                if x not in var_avail:
                    isavail[v] = False
                    isunit[v] = None
                    logging.warning(f"Variable {x} needed by {v} is not available in the model output!")
    else:
        for v in var_needed:
            isavail[v] = False
            isunit[v] = None
    return isavail, isunit


def load_yaml(infile):
    """Load generic yaml file"""
    try:
        with open(infile, 'r', encoding='utf-8') as file:
            cfg = yaml.load(file, Loader=yaml.FullLoader)
    except IOError:
        sys.exit(f'{infile} not found: you need to have this configuration file!')
    return cfg


def make_input_filename(dr, var, expname, year1, year2, face):
    """Create input filenames for the required variable and a given year"""

    filetype = face[var]['filetype']
    fname = dr / 'output' / face[var]['component'] / \
        f'{expname}_{filetype}_{year1}-{year2}.nc'
    return str(fname)

<<<<<<< HEAD
def units_extra_definition(units) :
    """Add units to the pint registry required by ECMean4"""
    
    # special units definition, need to be moved in another placce
    units.define('fraction = [] = frac')
    units.define('psu = 1e-3 frac')
    units.define('Sv = 1e+6 m^3/s') # Replace Sievert with Sverdrup

# use metpy/pint to provide factors for correction of units
def units_converter(org_units, tgt_units):
    """Units conversion using metpy and pint"""
    """From a org_units convert to tgt_units providing offset and factor"""
    """Some assumptions are done for precipitation field: must be extended to other vars"""
    """It will not work if BOTH factor and offset are required"""

    units_relation = (units(org_units)/units(tgt_units)).to_base_units()
    logging.debug(units_relation)
    if units_relation.magnitude != 1 :
        logging.info('Unit converson required...')
        offset_standard = 0 * units(org_units)
        factor_standard = 1 * units(org_units)
        if units_relation.units == units('dimensionless'):    
            offset = offset_standard.to(tgt_units).magnitude
            if offset == 0:
                factor = factor_standard.to(tgt_units).magnitude
            else :
                factor = 1.

        elif units_relation.units == units('kg / m^3') :     
            logging.debug("Assuming this as a water flux! Am I correct?")
            logging.debug("Dividing by water density...")
            density_water = units('kg / m^3') * 1000
            offset = 0.
            factor = (factor_standard/density_water).to(tgt_units).magnitude

        else :
            logging.error(units_relation)
            sys.exit("Units mismatch, this cannot be handled!")
    else:
        offset = 0.
        factor = 1.

    return {'offset': offset, 'factor': factor}

def units_are_integrals(org_units, ref_var):
    """Check functions for spatially integrated variables"""
    if 'total' in ref_var.keys() :
        new_units = str((units(org_units) * units('m^2')).units)
    else :
        new_units = org_units
    return new_units

def units_are_down(reference):
    """Check function for fluxes direction: everything should be downward"""
    direction = reference.get('direction')
    if direction == 'up' :
        direction = -1.
    else :
        direction = 1.
    return direction
=======
>>>>>>> 1e06f6cb

def write_tuning_table(linefile, varmean, var_table, expname, year1, year2, face, ref):
    """Write results appending one line to a text file.
       Write a tuning table: need to fix reference to face/ref"""

    if not os.path.isfile(linefile):
        with open(linefile, 'w', encoding='utf-8') as f:
            print('%exp from   to ', end='', file=f)
            for var in var_table:
                print('{:>12s}'.format(var), end=' ', file=f)
            print('\n%             ', end=' ', file=f)
            for var in var_table:
                print('{:>12s}'.format(face[var]['units']), end=' ', file=f)
            print(file=f)

    with open(linefile, 'a', encoding='utf-8') as f:
        print(expname, '{:4d} {:4d} '.format(year1, year2), end='', file=f)
        for var in var_table:
            print('{:12.5f}'.format(varmean[var] * ref[var].get('factor', 1)), end=' ', file=f)
        print(file=f)<|MERGE_RESOLUTION|>--- conflicted
+++ resolved
@@ -128,7 +128,7 @@
         f'{expname}_{filetype}_{year1}-{year2}.nc'
     return str(fname)
 
-<<<<<<< HEAD
+  
 def units_extra_definition(units) :
     """Add units to the pint registry required by ECMean4"""
     
@@ -137,6 +137,7 @@
     units.define('psu = 1e-3 frac')
     units.define('Sv = 1e+6 m^3/s') # Replace Sievert with Sverdrup
 
+    
 # use metpy/pint to provide factors for correction of units
 def units_converter(org_units, tgt_units):
     """Units conversion using metpy and pint"""
@@ -173,6 +174,7 @@
 
     return {'offset': offset, 'factor': factor}
 
+  
 def units_are_integrals(org_units, ref_var):
     """Check functions for spatially integrated variables"""
     if 'total' in ref_var.keys() :
@@ -181,6 +183,7 @@
         new_units = org_units
     return new_units
 
+  
 def units_are_down(reference):
     """Check function for fluxes direction: everything should be downward"""
     direction = reference.get('direction')
@@ -189,8 +192,7 @@
     else :
         direction = 1.
     return direction
-=======
->>>>>>> 1e06f6cb
+
 
 def write_tuning_table(linefile, varmean, var_table, expname, year1, year2, face, ref):
     """Write results appending one line to a text file.
