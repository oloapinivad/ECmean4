#!/usr/bin/env python3
# -*- coding: utf-8 -*-
'''
 python3 version of ECmean global mean tool
 Using a reference file from yaml and cdo bindings

 @author Paolo Davini (p.davini@isac.cnr.it), March 2022
 @author Jost von Hardenberg (jost.hardenberg@polito.it), March 2022
'''

import os
import sys
import argparse
from statistics import mean
from pathlib import Path
import yaml
from tabulate import tabulate
import numpy as np
from cdo import Cdo
<<<<<<< HEAD
from functions import vars_are_there, is_number, load_config_file
=======
import functions as fn
>>>>>>> f9f4d4cb
from cdopipe import CdoPipe

cdo = Cdo()

def main(args):

    assert sys.version_info >= (3, 7)

    expname = args.exp
    year1 = args.year1
    year2 = args.year2
    fverb = not args.silent
    ftable = args.line
    ftrend = args.trend
    modelname = args.model
    if year1 == year2: # Ignore if only one year requested
        ftrend = False

    # config file (looks for it in the same dir as the .py program file
    INDIR = Path(os.path.dirname(os.path.abspath(__file__)))
<<<<<<< HEAD
    cfg = load_config_file(INDIR)
=======
    cfg = fn.load_config_file(INDIR)
>>>>>>> f9f4d4cb
    
    # define a few folders and create missing ones
    ECEDIR = Path(os.path.expandvars(cfg['dirs']['exp']), expname)
    TABDIR = Path(os.path.expandvars(cfg['dirs']['tab']))
    TMPDIR = Path(os.path.expandvars(cfg['dirs']['tmp']))
    os.makedirs(TABDIR, exist_ok=True)

    # prepare grid description file
    INIFILE=str(ECEDIR / f'ICMGG{expname}INIT')
    OCEINIFILE=cfg['areas']['oce']

    # Init CdoPipe object to use in the following, specifying the LM and SM files
    cdop = CdoPipe()
    cdop.make_grids(INIFILE, OCEINIFILE)

    # load reference data
    filename = 'reference.yml'
    with open(INDIR / filename, 'r') as file:
        ref = yaml.load(file, Loader=yaml.FullLoader)
    
    # loading the var-to-file interface
    filename = 'interface_ece4.yml'
    with open(INDIR / filename, 'r') as file:
        face = yaml.load(file, Loader=yaml.FullLoader)

    # list of vars on which to work
    var_atm = cfg['global']['atm_vars']
    var_oce = cfg['global']['oce_vars']
    var_table = cfg['global']['tab_vars']
    #var_all = list(set(var_atm + var_table + var_oce))
    var_all = list(dict.fromkeys(var_atm + var_table + var_oce)) # python 3.7+, preserver order

    # make sure all requested vars are available (use first year)
    # first find all needed variables (including those needed for derived ones)
    isavail = {}
    for var in var_all:
        infile = fn.make_input_filename(
            ECEDIR, var, expname, year1, year1, face)
        isavail = {**isavail, **fn.vars_are_there(infile, [var], face)}

    # create a list for all atm variables, avoid duplicates
    #var_all = list(set(var_atm + var_table))

    #infile = make_input_filename(ECEDIR, var_atm[0], expname, year1, ref)

    # Check if vars are available
    #infile = make_input_filename(ECEDIR, var_atm[0], expname, year1, ref)
    #isavail = fn.vars_are_there(infile, var_all, ref)
    #infile = make_input_filename(ECEDIR, var_oce[0], expname, year1, ref)
    #isavail = {**isavail, **fn.vars_are_there(infile, var_oce, ref)} # python>=3.5 syntax for joining 2 dicts

    #var_all = list(set(var_all + var_oce))
    
    # main loop
    varmean = {}
    vartrend = {}
    for var in var_all:
        if not isavail[var]:
            varmean[var] = float("NaN")
            vartrend[var] = float("NaN")
        else:
            # Refresh cdo pipe and specify type of file (atm or oce)
            cdop.start(domain=ref[var].get('domain','atm'))

<<<<<<< HEAD
            if 'derived' in ref[var].keys():
                cdop.expr(var, ref[var]['derived'])
=======
            if 'derived' in face[var].keys():
                mycdo.expr(var, face[var]['derived'])

            mycdo.selname(var)
>>>>>>> f9f4d4cb

            cdop.selname(var)
            # land/sea variables
            cdop.masked_mean(ref[var].get('total','global'))
            cdop.timmean()

            a = []
            # loop on years: call CDO to perform all the computations
            yrange = range(year1, year2+1)
            for year in yrange:
<<<<<<< HEAD
                infile =  make_input_filename(ECEDIR, var, expname, year, ref)
                x = cdop.output(infile, keep=True)
=======
                infile =  fn.make_input_filename(ECEDIR, var, expname, year, year, face)
                x = mycdo.output(infile)
>>>>>>> f9f4d4cb
                a.append(x)
            varmean[var] = mean(a)
            if ftrend:
                vartrend[var] = np.polyfit(yrange, a, 1)[0]
            if fverb:
                print('Average', var, varmean[var])

    # loop on the variables to create the output table
    global_table = []
    for var in var_atm + var_oce:
        beta = face[var]
        gamma = ref[var]
        beta['value'] = varmean[var] * float(gamma.get('factor', 1))
        if ftrend:
            beta['trend'] = vartrend[var] * float(gamma.get('factor', 1))
            out_sequence = [var, beta['varname'], beta['units'], beta['value'],
                        beta['trend'],
                        float(gamma['observations']['val']),
                        gamma['observations'].get('data',''),
                        gamma['observations'].get('years','')]
        else:
            out_sequence = [var, beta['varname'], beta['units'], beta['value'],
                        float(gamma['observations']['val']),
                        gamma['observations'].get('data',''),
                        gamma['observations'].get('years','')]
        global_table.append(out_sequence)

    if ftrend:
        head = ['Variable', 'Longname', 'Units', modelname, 'Trend', 'Obs.', 'Dataset', 'Years']
    else:
        head = ['Variable', 'Longname', 'Units', modelname, 'Obs.', 'Dataset', 'Years']

    # write the file with tabulate: cool python feature
    tablefile = TABDIR / f'global_mean_{expname}_{year1}_{year2}.txt'
    if fverb: print(tablefile)
    with open(tablefile, 'w') as f:
        f.write(tabulate(global_table, headers=head, tablefmt='orgtbl'))

    # Print appending one line to table (for tuning)
    linefile = TABDIR / 'global_means.txt'
    if fverb: print(linefile)
    if args.output:
        linefile = args.output
        ftable = True
    if ftable:
        fn.write_tuning_table(linefile, varmean, var_table, expname, year1, year2, ref)

    # clean
    os.unlink(cdop.GRIDFILE)
    #cdo.cleanTempDir()


if __name__ == "__main__":
    # arguments
    parser = argparse.ArgumentParser(
        description='ECmean global mean diagnostics for EC-Earth4')
    parser.add_argument('exp', metavar='EXP', type=str, help='experiment ID')
    parser.add_argument('year1', metavar='Y1', type=int, help='starting year')
    parser.add_argument('year2', metavar='Y2', type=int, help='final year')
    parser.add_argument('-s', '--silent', action='store_true',
                    help='do not print anything to std output')
    parser.add_argument('-t', '--trend', action='store_true',
                    help='compute trends')
    parser.add_argument('-l', '--line', action='store_true',
                    help='appends also single line to a table')
    parser.add_argument('-o', '--output', metavar='FILE', type=str, default='',
                    help='path of output one-line table')
    parser.add_argument('-m', '--model', type=str, default='EC-Earth4',
                    help='model name')
    args = parser.parse_args()

    main(args)<|MERGE_RESOLUTION|>--- conflicted
+++ resolved
@@ -17,11 +17,7 @@
 from tabulate import tabulate
 import numpy as np
 from cdo import Cdo
-<<<<<<< HEAD
-from functions import vars_are_there, is_number, load_config_file
-=======
-import functions as fn
->>>>>>> f9f4d4cb
+from functions import *
 from cdopipe import CdoPipe
 
 cdo = Cdo()
@@ -42,11 +38,7 @@
 
     # config file (looks for it in the same dir as the .py program file
     INDIR = Path(os.path.dirname(os.path.abspath(__file__)))
-<<<<<<< HEAD
     cfg = load_config_file(INDIR)
-=======
-    cfg = fn.load_config_file(INDIR)
->>>>>>> f9f4d4cb
     
     # define a few folders and create missing ones
     ECEDIR = Path(os.path.expandvars(cfg['dirs']['exp']), expname)
@@ -83,9 +75,9 @@
     # first find all needed variables (including those needed for derived ones)
     isavail = {}
     for var in var_all:
-        infile = fn.make_input_filename(
+        infile = make_input_filename(
             ECEDIR, var, expname, year1, year1, face)
-        isavail = {**isavail, **fn.vars_are_there(infile, [var], face)}
+        isavail = {**isavail, **vars_are_there(infile, [var], face)}
 
     # create a list for all atm variables, avoid duplicates
     #var_all = list(set(var_atm + var_table))
@@ -111,17 +103,16 @@
             # Refresh cdo pipe and specify type of file (atm or oce)
             cdop.start(domain=ref[var].get('domain','atm'))
 
-<<<<<<< HEAD
-            if 'derived' in ref[var].keys():
-                cdop.expr(var, ref[var]['derived'])
-=======
             if 'derived' in face[var].keys():
-                mycdo.expr(var, face[var]['derived'])
+                cmd = face[var]['derived']
+                dervars = (",".join(re.findall("[a-zA-Z]+", cmd)))
+                cdop.selectname(dervars)
+                cdop.expr(var, cmd)
+            else:
+                cdop.selectname(var)
 
-            mycdo.selname(var)
->>>>>>> f9f4d4cb
+            cdop.fixgrid()
 
-            cdop.selname(var)
             # land/sea variables
             cdop.masked_mean(ref[var].get('total','global'))
             cdop.timmean()
@@ -130,14 +121,10 @@
             # loop on years: call CDO to perform all the computations
             yrange = range(year1, year2+1)
             for year in yrange:
-<<<<<<< HEAD
-                infile =  make_input_filename(ECEDIR, var, expname, year, ref)
+                infile =  make_input_filename(ECEDIR, var, expname, year, year, face)
                 x = cdop.output(infile, keep=True)
-=======
-                infile =  fn.make_input_filename(ECEDIR, var, expname, year, year, face)
-                x = mycdo.output(infile)
->>>>>>> f9f4d4cb
                 a.append(x)
+
             varmean[var] = mean(a)
             if ftrend:
                 vartrend[var] = np.polyfit(yrange, a, 1)[0]
@@ -182,7 +169,7 @@
         linefile = args.output
         ftable = True
     if ftable:
-        fn.write_tuning_table(linefile, varmean, var_table, expname, year1, year2, ref)
+        write_tuning_table(linefile, varmean, var_table, expname, year1, year2, ref)
 
     # clean
     os.unlink(cdop.GRIDFILE)
