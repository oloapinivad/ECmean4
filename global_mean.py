#!/usr/bin/env python3
# -*- coding: utf-8 -*-
'''
 python3 version of ECmean global mean tool
 Using a reference file from yaml and cdo bindings

 @author Paolo Davini (p.davini@isac.cnr.it), March 2022
 @author Jost von Hardenberg (jost.hardenberg@polito.it), March 2022
'''

import os
import sys
import re
import argparse
from statistics import mean
from pathlib import Path
import logging
from multiprocessing import Process, Manager
import copy
from time import time
from tabulate import tabulate
import numpy as np
from ecmean import var_is_there, load_yaml, \
                      make_input_filename, write_tuning_table, \
                      units_extra_definition, units_are_integrals, \
                      units_converter, directions_match, chunks, \
                      Diagnostic, getinifiles, getdomain
from cdopipe import CdoPipe


def worker(cdopin, ref, face, diag, varmean, vartrend, varlist):
    """Main parallel diagnostic worker"""

    cdop = copy.copy(cdopin)  # Create a new local instance to avoid overlap of the cdo pipe
    for var in varlist:

        # check if required variables are there: use interface file
        # check into first file, and load also model variable units
        # with this implementation, files are accessed multiple times for each variables
        # this is simpler but might slow down the code
        infile = make_input_filename(var, diag.year1, diag.year1, face, diag)
<<<<<<< HEAD
        isavail, varunit = vars_are_there(infile, var, face['variables'])
=======
        isavail, varunit = var_is_there(infile, var, face['variables'])
>>>>>>> bab420b0

        if not isavail:
            varmean[var] = float("NaN")
            vartrend[var] = float("NaN")
        else:
            # Refresh cdo pipe
            cdop.start()

            # conversion debug
            logging.debug(var)
            logging.debug(varunit + ' ---> ' + ref[var]['units'])

            # adjust integrated quantities
            adjusted_units = units_are_integrals(varunit, ref[var])

            # unit conversion
            offset, factor = units_converter(adjusted_units, ref[var]['units'])

            # sign adjustment (for heat fluxes)
            factor = factor * directions_match(face['variables'][var], ref[var])

            # conversion debug
            logging.debug(offset, factor)

            if 'derived' in face['variables'][var].keys():
                cmd = face['variables'][var]['derived']
                dervars = (",".join(re.findall("[a-zA-Z]+", cmd)))
                cdop.selectname(dervars)
                cdop.expr(var, cmd)
            else:
                cdop.selectname(var)

            # Introduce grid fixes specifying type of file (atm or oce)
            domain = getdomain(var, face)
            cdop.fixgrid(domain=domain)

            # land/sea variables
            cdop.masked_meansum(ref[var].get('total', 'global'))
            cdop.timmean()

            a = []
            # loop on years: call CDO to perform all the computations
            yrange = range(diag.year1, diag.year2+1)
            for year in yrange:
                infile = make_input_filename(var, year, year, face, diag)
                x = cdop.output(infile, keep=True)
                a.append(x)

            varmean[var] = (mean(a) + offset) * factor
            if diag.ftrend:
                vartrend[var] = np.polyfit(yrange, a, 1)[0]
            if diag.fverb:
                print('Average', var, varmean[var])


def main(args):
    """The main EC-mean4 code"""

    assert sys.version_info >= (3, 7)

    # config file (looks for it in the same dir as the .py program file
    INDIR = Path(os.path.dirname(os.path.abspath(__file__)))
    cfg = load_yaml(INDIR / 'config.yml')

    # Setup all common variables, directories from arguments and config files
    diag = Diagnostic(args, cfg)

    # Create missing folders
    os.makedirs(diag.TABDIR, exist_ok=True)

    # Init CdoPipe object to use in the following
    cdop = CdoPipe()

    # load reference data
    ref = load_yaml(INDIR / 'gm_reference.yml')

    # loading the var-to-file interface
    face = load_yaml(INDIR / Path('interfaces', f'interface_{diag.modelname}.yml'))

    # New bunch of functions to set grids, create correction command, masks and areas
    # Can probably be cleaned up further
    comp = face['model']['component']  # Get component for each domain
    atminifile, oceinifile = getinifiles(face, diag)
    cdop.set_gridfixes(atminifile, oceinifile, comp['atm'], comp['oce'])
    cdop.make_atm_masks(comp, atminifile)

    # list of vars on which to work
    var_atm = cfg['global']['atm_vars']
    var_oce = cfg['global']['oce_vars']
    var_table = cfg['global']['tab_vars']
    # var_all = list(set(var_atm + var_table + var_oce))
    var_all = list(dict.fromkeys(var_atm + var_table + var_oce))  # python 3.7+, preserve order

    # add missing unit definition
    units_extra_definition()

    # main loop: manager is required for shared variables
    mgr = Manager()

    # dictionaries are shared, so they have to be passed as functions
    varmean = mgr.dict()
    vartrend = mgr.dict()
    processes = []
    tic = time()

    # loop on the variables, create the parallel process
    for varlist in chunks(var_all, diag.numproc):
        p = Process(target=worker, args=(cdop, ref, face, diag,
                                         varmean, vartrend, varlist))
        p.start()
        processes.append(p)

    # wait for the processes to finish
    for proc in processes:
        proc.join()

    toc = time()

    # evaluate tic-toc time  of execution
    if diag.fverb:
        print('Done in {:.4f} seconds'.format(toc-tic))

    # loop on the variables to create the output table
    global_table = []
    for var in var_atm + var_oce:
        beta = face['variables'][var]
        gamma = ref[var]

        out_sequence = [var, beta['varname'], gamma['units'], varmean[var]]
        if diag.ftrend:
            out_sequence = out_sequence + [vartrend[var]]
        out_sequence = out_sequence + [float(gamma['val']),
                                       gamma.get('data', ''),
                                       gamma.get('years', '')]
        global_table.append(out_sequence)

    # prepare the header for the table
    head = ['Variable', 'Longname', 'Units', diag.modelname]
    if diag.ftrend:
        head = head + ['Trend']
    head = head + ['Obs.', 'Dataset', 'Years']

    # write the file with tabulate: cool python feature
    tablefile = diag.TABDIR / f'global_mean_{diag.expname}_{diag.year1}_{diag.year2}.txt'
    if diag.fverb:
        print(tablefile)
    with open(tablefile, 'w', encoding='utf-8') as f:
        f.write(tabulate(global_table, headers=head, tablefmt='orgtbl'))

    # Print appending one line to table (for tuning)
    if diag.fverb:
        print(diag.linefile)
    if diag.ftable:
        write_tuning_table(diag.linefile, varmean, var_table, diag.expname,
                           diag.year1, diag.year2, face, ref)

    # clean
    cdop.cdo.cleanTempDir()


if __name__ == "__main__":
    # arguments
    parser = argparse.ArgumentParser(
        description='ECmean global mean diagnostics for EC-Earth4')
    parser.add_argument('exp', metavar='EXP', type=str, help='experiment ID')
    parser.add_argument('year1', metavar='Y1', type=int, help='starting year')
    parser.add_argument('year2', metavar='Y2', type=int, help='final year')
    parser.add_argument('-s', '--silent', action='store_true',
                        help='do not print anything to std output')
    parser.add_argument('-t', '--trend', action='store_true',
                        help='compute trends')
    parser.add_argument('-l', '--line', action='store_true',
                        help='appends also single line to a table')
    parser.add_argument('-o', '--output', metavar='FILE', type=str, default='',
                        help='path of output one-line table')
    parser.add_argument('-m', '--model', type=str, default='',
                        help='model name')
    parser.add_argument('-v', '--loglevel', type=str, default='ERROR',
                        help='define the level of logging.')
    parser.add_argument('-j', dest="numproc", type=int, default=1,
                        help='number of processors to use')

    args = parser.parse_args()

    # log level with logging
    # currently basic definition trought the text
    loglevel = args.loglevel.upper()
    numeric_level = getattr(logging, loglevel.upper(), None)
    if not isinstance(numeric_level, int):
        raise ValueError('Invalid log level: %s' % loglevel)
    logging.basicConfig(level=numeric_level)

    main(args)<|MERGE_RESOLUTION|>--- conflicted
+++ resolved
@@ -39,11 +39,7 @@
         # with this implementation, files are accessed multiple times for each variables
         # this is simpler but might slow down the code
         infile = make_input_filename(var, diag.year1, diag.year1, face, diag)
-<<<<<<< HEAD
-        isavail, varunit = vars_are_there(infile, var, face['variables'])
-=======
         isavail, varunit = var_is_there(infile, var, face['variables'])
->>>>>>> bab420b0
 
         if not isavail:
             varmean[var] = float("NaN")
