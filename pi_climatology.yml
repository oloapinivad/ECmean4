tas: 
  dataset: CRU
  oper: "-subc,273.15" 
  dataname : t2m
  domain: land
<<<<<<< HEAD
  filetype: atm_cmip6_1m
=======
>>>>>>> f9f4d4cb
  cmip3: 25.13
psl: 
  dataset: COADS
  oper: "-divc,100"
  dataname : msl
  domain: global
<<<<<<< HEAD
  filetype: atm_cmip6_1m
=======
>>>>>>> f9f4d4cb
  cmip3: 11.69
pr:
  dataset: CMAP
  oper: "-mulc,86400"
  dataname : tp
  domain: global
<<<<<<< HEAD
  filetype: atm_cmip6_1m
=======
>>>>>>> f9f4d4cb
  cmip3: 38.87
tauu:
  dataset: DASILVA
  oper: ""
  dataname : ewss
  domain: ocean
<<<<<<< HEAD
  filetype: atm_cmip6_1m
=======
>>>>>>> f9f4d4cb
  cmip3: 4.03
tauv:
  dataset: DASILVA
  oper: ""
  dataname : nsss
  domain: ocean
<<<<<<< HEAD
  filetype: atm_cmip6_1m
=======
>>>>>>> f9f4d4cb
  cmip3: 3.10
ua: 
  dataset: ERA40
  oper: ""
  dataname : U_zonal
  domain: global
<<<<<<< HEAD
  filetype: atm_cmip6_pl_1m
=======
>>>>>>> f9f4d4cb
  cmip3: 12.07
va:
  dataset: ERA40
  oper: ""
  dataname : V_zonal
  domain: global
<<<<<<< HEAD
  filetype: atm_cmip6_pl_1m
=======
>>>>>>> f9f4d4cb
  cmip3: 8.25
ta:
  dataset: ERA40
  oper: ""
  dataname : T_zonal
  domain: global
<<<<<<< HEAD
  filetype: atm_cmip6_pl_1m
=======
>>>>>>> f9f4d4cb
  cmip3: 38.89
hus:
  dataset: ERA40
  oper: ""
  dataname : Q_zonal
  domain: global
<<<<<<< HEAD
  filetype: atm_cmip6_pl_1m
=======
>>>>>>> f9f4d4cb
  cmip3: 29.41
tos: 
  dataset: GISS
  oper: ""
  dataname : SST
  domain: ocean
<<<<<<< HEAD
  filetype: oce_1m_T
=======
>>>>>>> f9f4d4cb
  cmip3: 17.21
sos: 
  dataset: levitus
  oper: ""
  dataname : SSS
  domain: ocean
<<<<<<< HEAD
  filetype: oce_1m_T
=======
>>>>>>> f9f4d4cb
  cmip3: 0.22
siconc: 
  dataset: GISS
  oper: ""
  dataname : SICE
  domain: ocean
<<<<<<< HEAD
  filetype: ice_1m
  cmip3: 0.34
=======
  cmip3: 0.34
net_sfc: 
  dataset: OAFLUX
  oper: ""
  dataname: qnet
  domain : ocean
  cmip3: 14.24
>>>>>>> f9f4d4cb
<|MERGE_RESOLUTION|>--- conflicted
+++ resolved
@@ -3,125 +3,76 @@
   oper: "-subc,273.15" 
   dataname : t2m
   domain: land
-<<<<<<< HEAD
-  filetype: atm_cmip6_1m
-=======
->>>>>>> f9f4d4cb
   cmip3: 25.13
 psl: 
   dataset: COADS
   oper: "-divc,100"
   dataname : msl
   domain: global
-<<<<<<< HEAD
-  filetype: atm_cmip6_1m
-=======
->>>>>>> f9f4d4cb
   cmip3: 11.69
 pr:
   dataset: CMAP
   oper: "-mulc,86400"
   dataname : tp
   domain: global
-<<<<<<< HEAD
-  filetype: atm_cmip6_1m
-=======
->>>>>>> f9f4d4cb
   cmip3: 38.87
 tauu:
   dataset: DASILVA
   oper: ""
   dataname : ewss
   domain: ocean
-<<<<<<< HEAD
-  filetype: atm_cmip6_1m
-=======
->>>>>>> f9f4d4cb
   cmip3: 4.03
 tauv:
   dataset: DASILVA
   oper: ""
   dataname : nsss
   domain: ocean
-<<<<<<< HEAD
-  filetype: atm_cmip6_1m
-=======
->>>>>>> f9f4d4cb
   cmip3: 3.10
 ua: 
   dataset: ERA40
   oper: ""
   dataname : U_zonal
   domain: global
-<<<<<<< HEAD
-  filetype: atm_cmip6_pl_1m
-=======
->>>>>>> f9f4d4cb
   cmip3: 12.07
 va:
   dataset: ERA40
   oper: ""
   dataname : V_zonal
   domain: global
-<<<<<<< HEAD
-  filetype: atm_cmip6_pl_1m
-=======
->>>>>>> f9f4d4cb
   cmip3: 8.25
 ta:
   dataset: ERA40
   oper: ""
   dataname : T_zonal
   domain: global
-<<<<<<< HEAD
-  filetype: atm_cmip6_pl_1m
-=======
->>>>>>> f9f4d4cb
   cmip3: 38.89
 hus:
   dataset: ERA40
   oper: ""
   dataname : Q_zonal
   domain: global
-<<<<<<< HEAD
-  filetype: atm_cmip6_pl_1m
-=======
->>>>>>> f9f4d4cb
   cmip3: 29.41
 tos: 
   dataset: GISS
   oper: ""
   dataname : SST
   domain: ocean
-<<<<<<< HEAD
-  filetype: oce_1m_T
-=======
->>>>>>> f9f4d4cb
   cmip3: 17.21
 sos: 
   dataset: levitus
   oper: ""
   dataname : SSS
   domain: ocean
-<<<<<<< HEAD
-  filetype: oce_1m_T
-=======
->>>>>>> f9f4d4cb
   cmip3: 0.22
 siconc: 
   dataset: GISS
   oper: ""
   dataname : SICE
   domain: ocean
-<<<<<<< HEAD
-  filetype: ice_1m
-  cmip3: 0.34
-=======
   cmip3: 0.34
 net_sfc: 
   dataset: OAFLUX
   oper: ""
   dataname: qnet
   domain : ocean
-  cmip3: 14.24
->>>>>>> f9f4d4cb
+  cmip3: 14.24