--- conflicted
+++ resolved
@@ -124,55 +124,21 @@
     if region == 'Global':
         return xfield
     
-    if region == 'North Midlat':
+    if region == 'NH':
+        lat_min, lat_max = 20.0, 90.0
+    elif region == 'SH':
+        lat_min, lat_max = -90.0, -20.0
+    elif region == 'Equatorial':
+        #loggy.warning('Since version xx Tropical region is restricted to -20/20. Use "Tropical-old" if you want old boundaries')
+        lat_min, lat_max = -20.0, 20.0
+    elif region == 'Tropical':
+        lat_min, lat_max = -30.0, 30.0
+    elif region == 'North Midlat':
         lat_min, lat_max = 30.0, 90.0
     elif region == 'South Midlat':
         lat_min, lat_max = -90.0, -30.0
-    elif region == 'Tropical':
-        lat_min, lat_max = -30.0, 30.0
     else:
-<<<<<<< HEAD
-        if region == 'NH':
-            lat_min, lat_max = 20.0, 90.0
-        elif region == 'SH':
-            lat_min, lat_max = -90.0, -20.0
-        elif region == 'Tropical':
-            #loggy.warning('Since version xx Tropical region is restricted to -20/20. Use "Tropical-old" if you want old boundaries')
-            lat_min, lat_max = -20.0, 20.0
-        elif region == 'Tropical-old':
-            lat_min, lat_max = -30.0, 30.0
-        elif region == 'North Midlat':
-            lat_min, lat_max = 30.0, 90.0
-        elif region == 'South Midlat':
-            lat_min, lat_max = -90.0, -30.0
-        else:
-            raise KeyError(region + "region not supported!!!")
-
-        # new version more flexible than the slice one
-        return xfield.where((xfield.lat >= lat_min) & (xfield.lat <= lat_max))
-
-
-# def select_region_old(xfield, region):
-#     """Trivial function to convert region definition to xarray
-#     sliced array to compute the PIs or global means on selected regions"""
-
-#     # fixed for the order of latitudes
-#     #xfield = xfield.sortby('lat')
-
-
-#     if region == 'Global':
-#         slicearray = xfield
-#     elif region == 'North Midlat':
-#         slicearray = xfield.sel(lat=slice(30, 90))
-#     elif region == 'South Midlat':
-#         slicearray = xfield.sel(lat=slice(-90, -30))
-#     elif region == 'Tropical':
-#         slicearray = xfield.sel(lat=slice(-30, 30))
-#     else:
-#         sys.exit(region + "region not supported!!!")
-=======
         raise KeyError(region + "region not supported!!!")
->>>>>>> 44631c80
 
     # new version more flexible than the slice one
     return xfield.where((xfield.lat >= lat_min) & (xfield.lat <= lat_max))
