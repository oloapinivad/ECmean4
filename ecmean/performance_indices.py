--- conflicted
+++ resolved
@@ -253,200 +253,6 @@
                     if not isinstance(infile, (xr.DataArray, xr.Dataset)):
                         xfield = xr.open_mfdataset(infile, preprocess=xr_preproc, chunks={'time': 12})
                     else:
-<<<<<<< HEAD
-                        
-                        complete = (final - cfield)**2 / vfield
-                        outarray = mask_field(xfield=complete,
-                                            mask_type=piclim[var]['mask'],
-                                            dom=domain, mask=domain_mask)
-
-                    # loop on different regions
-                    for region in diag.regions:
-
-                        slicearray = select_region(outarray, region)
- 
-                        # latitude-based averaging
-                        weights = np.cos(np.deg2rad(slicearray.lat))
-                        out = slicearray.weighted(weights).mean().data
-                         # store the PI
-                        result[season][region] = round(float(out), 3)
-
-                        # diagnostic
-                        if region == 'Global':
-                            logging.info('PI for', region, season, var, result[season][region])
-
-        # nested dictionary, to be redifend as a dict to remove lambdas
-        varstat[var] = result
-
-
-def performance_indices(exp, year1, year2,
-                        config='config.yml',
-                        loglevel='WARNING',
-                        numproc=1,
-                        climatology='EC23',
-                        interface=None, model=None, ensemble='r1i1p1f1',
-                        silent=None, xdataset=None,
-                        outputdir=None,
-                        plot=True):
-    """Main performance indices calculation
-
-    :param exp: Experiment name or ID
-    :param year1: Initial year
-    :param year2: Final year
-    :param config: configuration file, optional (default 'config.yml')
-    :param loglevel: level of logging, optional (default 'WARNING')
-    :param numproc: number of multiprocessing cores, optional (default '1')
-    :param interface: interface file to be used, optional (default as specifified in config file)
-    :param model: model to be analyzed, optional (default as specifified in config file)
-    :param ensemble: ensemble member to be analyzed, optional (default as 'r1i1p1f1')
-    :param silent: do not print anything to std output, optional
-    :param climatology: climatology to be compared. default: EC23. Options: [RK08, EC22, EC23]
-    :param xdataset: xarray dataset - already open - to be used without looking for files
-    :param outputdir: if specified, override the target destination in the configuration files for both tables and figures
-    :param plot: boolean to run the comparison against cmip6 and produce the heatmap. Default is true
-    
-    :returns: the performance indices yaml file and heatmap
-
-    """
-
-    # create a name space with all the arguments to feed the Diagnostic class
-    # This is not the neatest option, but it is very compact
-    funcname = __name__
-    argv = argparse.Namespace(**locals())
-
-    # set loglevel
-    loggy = setup_logger(level=argv.loglevel)
-
-    # set dask and multiprocessing fork
-    plat, mprocmethod = set_multiprocessing_start_method()
-    loggy.info('Running on %s and multiprocessing method set as "%s"', plat, mprocmethod)
-
-    # start time
-    tic = time()
-
-    # initialize the diag class, load the inteface and the reference file
-    diag = Diagnostic(argv)
-    face = load_yaml(diag.interface)
-    piclim = load_yaml(diag.climfile)
-
-    # check that everyhing is there
-    check_var_climatology(diag.field_all, piclim.keys())
-
-    # Create missing folders
-    os.makedirs(diag.tabdir, exist_ok=True)
-    os.makedirs(diag.figdir, exist_ok=True)
-
-    # new bunch of functions to set grids, create correction command, masks
-    # and areas
-    comp = face['model']['component']  # Get component for each domain
-
-    # all clim have the same grid, read from the first clim available and get
-    # target grid
-    clim, _ = get_clim_files(piclim, 'tas', diag, 'ALL')
-    target_remap_grid = xr.open_dataset(clim)
-
-    # get file info files
-    inifiles = get_inifiles(face, diag)
-
-    # add missing unit definitions
-    units_extra_definition()
-
-    # create remap dictionary with atm and oce interpolators
-    util_dictionary = Supporter(comp, inifiles['atm'], inifiles['oce'],
-                                areas=False, remap=True,
-                                targetgrid=target_remap_grid)
-
-    # main loop: manager is required for shared variables
-    mgr = Manager()
-
-    # dictionaries are shared, so they have to be passed as functions
-    varstat = mgr.dict()
-    processes = []
-
-    toc = time()
-    loggy.info('Preproc in {:.4f} seconds'.format(toc - tic))
-    tic = time()
-
-  
-    # loop on the variables, create the parallel process
-    for varlist in weight_split(diag.field_all, diag.numproc):
-        #print(varlist)
-
-
-        core = Process(
-            target=pi_worker, args=(util_dictionary, piclim,
-                face, diag, diag.field_3d, varstat, varlist))
-        core.start()
-        processes.append(core)
-
-    # wait for the processes to finish
-    for proc in processes:
-        proc.join()
-
-
-    toc = time()
-    # evaluate tic-toc time  of execution
-    loggy.info('Done in {:.4f} seconds'.format(toc - tic) + ' with ' + str(diag.numproc) + ' processors')
-
-    tic = time()
-
-    # order according to the original request the fields in the yaml file
-    ordered = {}
-    for item in diag.field_all:
-        ordered[item] = varstat[item]
-
-    # dump the yaml file for PI, including all the seasons (need to copy to avoid mess)
-    yamlfile = diag.tabdir / \
-        f'PI4_{diag.climatology}_{diag.expname}_{diag.modelname}_r1i1p1f1_{diag.year1}_{diag.year2}.yml'
-    with open(yamlfile, 'w', encoding='utf-8') as file:
-        yaml.safe_dump(ordered, file, default_flow_style=False, sort_keys=False)
-
-    # to this date, only EC23 support comparison with CMIP6 data
-    if diag.climatology == 'EC23' and plot is True:
-
-        # uniform dictionaries
-        filt_piclim = {}
-        for k in piclim.keys():
-            filt_piclim[k] = piclim[k]['cmip6']
-            for f in ['models', 'year1', 'year2']:
-                del filt_piclim[k][f]
-
-        # set longname, reorganize the dictionaries
-        plotted = {}
-        cmip6 = {}
-        longnames =[]
-        for var in diag.field_all:
-            plotted[piclim[var]['longname']] = ordered[var]
-            cmip6[piclim[var]['longname']] = filt_piclim[var]
-            longnames = longnames + [piclim[var]['longname']]
-
-        # convert output dictionary to pandas dataframe
-        data_table = dict_to_dataframe(plotted)
-        loggy.debug(data_table)
-
-        # relative pi with re-ordering of rows
-        cmip6_table = data_table.div(dict_to_dataframe(cmip6).reindex(longnames))
-
-        # compute the total PI mean
-        cmip6_table.loc['Total PI'] = cmip6_table.mean()
-
-        # reordering columns
-        lll = [(x, y) for x in diag.seasons for y in diag.regions]
-        cmip6_table = cmip6_table[lll]
-        loggy.debug(cmip6_table)
-
-
-        # call the heatmap routine for a plot
-        mapfile = diag.figdir / \
-            f'PI4_{diag.climatology}_{diag.expname}_{diag.modelname}_r1i1p1f1_{diag.year1}_{diag.year2}.pdf'
-        # heatmap_comparison_old(data_table, diag, mapfile)
-        heatmap_comparison_pi(cmip6_table, diag, mapfile)
-
-    toc = time()
-    # evaluate tic-toc time of postprocessing
-    loggy.info('Postproc done in {:.4f} seconds'.format(toc - tic))
-    print('ECmean4 Performance Indices succesfully computed!')
-=======
                         xfield = infile
 
                     # in case of big files with multi year, be sure of having opened the right records
@@ -558,7 +364,6 @@
 
             # nested dictionary, to be redefined as a dict to remove lambdas
             varstat[var] = result
->>>>>>> 44631c80
 
 
 def pi_entry_point():
